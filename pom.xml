--- conflicted
+++ resolved
@@ -57,20 +57,11 @@
     </dependency>
 
 
-<<<<<<< HEAD
-<!--    <dependency>-->
-<!--      <groupId>com.itextpdf</groupId>-->
-<!--      <artifactId>itext7-core</artifactId>-->
-<!--      <version>7.1.17</version>-->
-<!--    </dependency>-->
-=======
     <dependency>
       <groupId>com.itextpdf</groupId>
-      <artifactId>itext-core</artifactId>
-      <version>9.2.0</version>
-      <type>pom</type>
+      <artifactId>itext7-core</artifactId>
+      <version>7.1.17</version>
     </dependency>
->>>>>>> 0d63af0f
 
   </dependencies>
 

--- conflicted
+++ resolved
@@ -4,14 +4,8 @@
     requires java.sql;
     requires jbcrypt;
     requires itextpdf;
-<<<<<<< HEAD
-//    requires kernel;
-//    requires layout;
-=======
     requires kernel;
     requires layout;
-    requires io;
->>>>>>> 0d63af0f
 
 
     opens trainapp to javafx.fxml;
